name: Rust

on: 
  pull_request:
    types: ['opened', 'edited', 'reopened', 'synchronize']

jobs:
  install_and_run_MIRAI:

    runs-on: ubuntu-latest

    steps:
    - name: Install Z3
      uses: pavpanchekha/setup-z3@v1.2
    - name: Checkout libra
      uses: actions/checkout@v2
      with:
        path: 'libra'
    - name: Checkout MIRAI
      uses: actions/checkout@v2
      with:
        repository: 'facebookexperimental/MIRAI'
        path: 'MIRAI'
    - name: Install MIRAI
      working-directory: ./MIRAI
      run: |
        rustup component add rustc-dev
        RUSTFLAGS='-Clink-arg=-L./binaries -Clink-arg=-lstdc++' cargo install --path ./checker
    - name: Build master then checkout PR
      working-directory: ./libra
      run: |
        rustup override set `cat ../MIRAI/rust-toolchain`
        rustup component add rustc-dev
        git fetch origin master
        git checkout master
        RUSTFLAGS="-Z always_encode_mir" cargo build
        git checkout -
    - name: Run MIRAI
      working-directory: ./libra
      run: | 
        rustup show
        RUSTC_WRAPPER=mirai RUSTFLAGS="-Z always_encode_mir" cargo build > ../mirai_results
    - name: Post Comment
      if: success()
      uses: actions/github-script@0.4.0
      with:
        github-token: ${{secrets.GITHUB_TOKEN}}
        script: |
<<<<<<< HEAD
          import * as fs from 'fs';
          fs.readFile('mirai_results', 'utf-8', (err, data) => { 
            console.log("err:", err);
            github.issues.createComment({
              pr_number: context.payload.pull_request.number,
              owner: context.repo.owner,
              repo: context.repo.repo,
              body: data
            })
=======
          const fs = require('fs');
          fs.readFile('mirai_results', 'utf-8', (err, data) => {
            if (err) {
              console.log("err:", err);
              return;
            }
            if (data) {
              github.issues.createComment({
                owner: context.repo.owner,
                repo: context.repo.repo,
                issue_number: context.payload.pull_request.number,
                body: data
              });
            }
>>>>>>> 75a617bb
          });<|MERGE_RESOLUTION|>--- conflicted
+++ resolved
@@ -46,17 +46,6 @@
       with:
         github-token: ${{secrets.GITHUB_TOKEN}}
         script: |
-<<<<<<< HEAD
-          import * as fs from 'fs';
-          fs.readFile('mirai_results', 'utf-8', (err, data) => { 
-            console.log("err:", err);
-            github.issues.createComment({
-              pr_number: context.payload.pull_request.number,
-              owner: context.repo.owner,
-              repo: context.repo.repo,
-              body: data
-            })
-=======
           const fs = require('fs');
           fs.readFile('mirai_results', 'utf-8', (err, data) => {
             if (err) {
@@ -71,5 +60,4 @@
                 body: data
               });
             }
->>>>>>> 75a617bb
           });