name: Rust_MIRAI

# Why `on: repository_dispatch`?
#
# If we trigger this action on pull_request events,
# then it will run with the forked repo GITHUB_TOKEN
# this is a problem as it won't allow the action to write 
# a comment on the PR in the last step.
#
# instead, we trigger this remotely via a bot we're running ourselves.
on: 
  repository_dispatch:
    types: [new_PR]

jobs:
  install_and_run_MIRAI:

    runs-on: ubuntu-latest

    steps:
<<<<<<< HEAD
=======
    - name: Install Z3
      uses: pavpanchekha/setup-z3@v1.2
    - name: Checkout MIRAI
      if: success()
      uses: actions/checkout@v2
      with:
        repository: 'facebookexperimental/MIRAI'
        path: 'MIRAI'
    - name: Install MIRAI
      if: success()
      working-directory: ./MIRAI
      run: |
        rustup component add rustc-dev
        RUSTFLAGS='-Clink-arg=-L./binaries -Clink-arg=-lstdc++' cargo install --path ./checker
>>>>>>> d0457f93
    - name: Checkout libra
      if: success()
      uses: actions/checkout@v2
      with:
        path: 'libra'
        fetch-depth: 50 # this is to make sure we obtain the target base commit
        repository: ${{ github.event.client_payload.owner }}/${{ github.event.client_payload.repo }} # repo of the forked libra/libra
        ref: ${{ github.event.client_payload.pull_ref }} # commit that triggered the PR
    # github base_ref is a lie, we obtain the target base the hard way
    - name: Obtain base reference
      if: success()
      id: obtain_base_ref
      uses: actions/github-script@0.4.0
      env:
        PULL_ID: ${{ github.event.client_payload.pull_id }}
      with:
        github-token: ${{secrets.GITHUB_TOKEN}}
        result-encoding: string
        script: |
          console.log("thing:", process.env.OWNER);
          const commits = await github.pulls.listCommits({
            owner: libra,
            repo: libra,
            pull_number: process.env.PULL_ID,
          });
          return commits.data[0].parents[0].sha;
    # we build the target base first to only run MIRAI on the changes
    - name: Build target base then checkout PR
      if: success()
      working-directory: ./libra
      env:
        SHA: ${{ steps.obtain_base_ref.outputs.result }}
      run: |
        git checkout $SHA
<<<<<<< HEAD
        git checkout -
        echo "test" > ../mirai_results
=======
#        RUSTFLAGS="-Z always_encode_mir" cargo build
        git checkout -
        echo "test" > ../mirai_results
#    - name: Run MIRAI on PR
#      if: success()
#      working-directory: ./libra
#      run: RUSTC_WRAPPER=mirai RUSTFLAGS="-Z always_encode_mir" cargo build -q 2>&1 | tee ../mirai_results
>>>>>>> d0457f93
    - name: Post comment with MIRAI warnings
      if: success()
      uses: actions/github-script@0.4.0
      env:
        PULL_ID: ${{ github.event.client_payload.pull_id }}
      with:
        github-token: ${{secrets.MIRAI_BOT}}
        script: |
          const fs = require('fs');
          fs.readFile('mirai_results', 'utf-8', (err, data) => {
            if (err) {
              console.log("err:", err);
              return;
            }
            if (data) {
              data = `Hello!

          It looks like MIRAI found some warnings:

          \`\`\`
          ${data}
          \`\`\`

          `;
              github.issues.createComment({
                owner: libra,
                repo: libra,
                issue_number: process.env.PULL_ID,
                body: data
              });
            }
          });<|MERGE_RESOLUTION|>--- conflicted
+++ resolved
@@ -18,23 +18,6 @@
     runs-on: ubuntu-latest
 
     steps:
-<<<<<<< HEAD
-=======
-    - name: Install Z3
-      uses: pavpanchekha/setup-z3@v1.2
-    - name: Checkout MIRAI
-      if: success()
-      uses: actions/checkout@v2
-      with:
-        repository: 'facebookexperimental/MIRAI'
-        path: 'MIRAI'
-    - name: Install MIRAI
-      if: success()
-      working-directory: ./MIRAI
-      run: |
-        rustup component add rustc-dev
-        RUSTFLAGS='-Clink-arg=-L./binaries -Clink-arg=-lstdc++' cargo install --path ./checker
->>>>>>> d0457f93
     - name: Checkout libra
       if: success()
       uses: actions/checkout@v2
@@ -69,18 +52,8 @@
         SHA: ${{ steps.obtain_base_ref.outputs.result }}
       run: |
         git checkout $SHA
-<<<<<<< HEAD
         git checkout -
         echo "test" > ../mirai_results
-=======
-#        RUSTFLAGS="-Z always_encode_mir" cargo build
-        git checkout -
-        echo "test" > ../mirai_results
-#    - name: Run MIRAI on PR
-#      if: success()
-#      working-directory: ./libra
-#      run: RUSTC_WRAPPER=mirai RUSTFLAGS="-Z always_encode_mir" cargo build -q 2>&1 | tee ../mirai_results
->>>>>>> d0457f93
     - name: Post comment with MIRAI warnings
       if: success()
       uses: actions/github-script@0.4.0
