--- conflicted
+++ resolved
@@ -16,107 +16,5 @@
     runs-on: ubuntu-latest
 
     steps:
-<<<<<<< HEAD
     - name: fails
-      run: exit 1
-=======
-    - name: Install Z3
-      uses: pavpanchekha/setup-z3@v1.2
-    - name: Checkout MIRAI
-      uses: actions/checkout@v2
-      with:
-        repository: 'facebookexperimental/MIRAI'
-        path: 'MIRAI'
-    - name: Install MIRAI
-      working-directory: ./MIRAI
-      run: |
-        rustup component add rustc-dev
-        RUSTFLAGS='-Clink-arg=-L./binaries -Clink-arg=-lstdc++' cargo install --path ./checker
-    - name: Checkout libra
-      uses: actions/checkout@v2
-      with:
-        path: 'libra'
-        fetch-depth: 50 # this is to make sure we obtain the target base commit
-    # github base_ref is a lie, we obtain the target base the hard way
-    - name: Obtain base reference
-      id: obtain_base_ref
-      uses: actions/github-script@0.4.0
-      with:
-        github-token: ${{secrets.GITHUB_TOKEN}}
-        result-encoding: string
-        script: |
-          const commits = await github.pulls.listCommits({
-            owner: context.repo.owner,
-            repo: context.repo.repo,
-            pull_number: context.payload.pull_request.number,
-          });
-          return commits.data[0].parents[0].sha;
-    # we build the target base first to only run MIRAI on the changes
-    - name: Build target base then checkout PR
-      working-directory: ./libra
-      env:
-        SHA: ${{ steps.obtain_base_ref.outputs.result }}
-      run: |
-        rustup override set `cat ../MIRAI/rust-toolchain`
-        rustup component add rustc-dev
-        git checkout $SHA
-        RUSTFLAGS="-Z always_encode_mir" cargo build
-        git checkout -
-    - name: Run MIRAI on PR
-      working-directory: ./libra
-      run: RUSTC_WRAPPER=mirai RUSTFLAGS="-Z always_encode_mir" cargo build -q 2>&1 | tee ../mirai_results
-    - name: Post comment with MIRAI warnings
-      if: success()
-      uses: actions/github-script@0.4.0
-      with:
-        github-token: ${{secrets.MIRAI_BOT}}
-        script: |
-          const fs = require('fs');
-          fs.readFile('mirai_results', 'utf-8', (err, data) => {
-            if (err) {
-              console.log("err:", err);
-              return;
-            }
-            if (data) {
-              console.log(data);
-              data = `Hello!
->>>>>>> b9a71092
-
-  test_never_fail:
-
-    runs-on: ubuntu-latest
-
-    steps:
-    - name: fails
-      run: exit 1
-    - name: Post comment with MIRAI warnings
-      if: always()
-      run: exit 0
-
-  dump:
-    runs-on: ubuntu-latest
-    steps:
-      - name: Dump GitHub context
-        env:
-          GITHUB_CONTEXT: ${{ toJson(github) }}
-        run: echo "$GITHUB_CONTEXT"
-      - name: Dump job context
-        env:
-          JOB_CONTEXT: ${{ toJson(job) }}
-        run: echo "$JOB_CONTEXT"
-      - name: Dump steps context
-        env:
-          STEPS_CONTEXT: ${{ toJson(steps) }}
-        run: echo "$STEPS_CONTEXT"
-      - name: Dump runner context
-        env:
-          RUNNER_CONTEXT: ${{ toJson(runner) }}
-        run: echo "$RUNNER_CONTEXT"
-      - name: Dump strategy context
-        env:
-          STRATEGY_CONTEXT: ${{ toJson(strategy) }}
-        run: echo "$STRATEGY_CONTEXT"
-      - name: Dump matrix context
-        env:
-          MATRIX_CONTEXT: ${{ toJson(matrix) }}
-        run: echo "$MATRIX_CONTEXT"+      run: exit 1